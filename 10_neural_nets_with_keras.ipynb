--- conflicted
+++ resolved
@@ -1233,10 +1233,7 @@
     }
    ],
    "source": [
-<<<<<<< HEAD
-=======
     "#y_pred = model.predict_classes(X_new) # deprecated\n",
->>>>>>> a56cfa5b
     "y_pred = np.argmax(model.predict(X_new), axis=-1)\n",
     "y_pred"
    ]
